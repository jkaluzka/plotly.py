import uuid
import json
import os
import webbrowser

import six

from plotly.io._utils import validate_coerce_fig_to_dict

# Build script to set global PlotlyConfig object. This must execute before
# plotly.js is loaded.
_window_plotly_config = """\
<script type="text/javascript">\
window.PlotlyConfig = {MathJaxConfig: 'local'};\
</script>"""

_mathjax_config = """\
<script type="text/javascript">\
if (window.MathJax) {MathJax.Hub.Config({SVG: {font: "STIX-Web"}});}\
</script>"""


def to_html(fig,
            config=None,
            auto_play=True,
            include_plotlyjs=True,
            include_mathjax=False,
            post_script=None,
            full_html=True,
            validate=True):
    """
    Convert a figure to an HTML string representation.

    Parameters
    ----------
    fig:
        Figure object or dict representing a figure
    config: dict or None (default None)
        Plotly.js figure config options
    auto_play: bool (default=True)
        Whether to automatically start the animation sequence on page load
        if the figure contains frames. Has no effect if the figure does not
        contain frames.
    include_plotlyjs: bool or string (default True)
        Specifies how the plotly.js library is included/loaded in the output
        div string.

        If True, a script tag containing the plotly.js source code (~3MB)
        is included in the output.  HTML files generated with this option are
        fully self-contained and can be used offline.

        If 'cdn', a script tag that references the plotly.js CDN is included
        in the output. HTML files generated with this option are about 3MB
        smaller than those generated with include_plotlyjs=True, but they
        require an active internet connection in order to load the plotly.js
        library.

        If 'directory', a script tag is included that references an external
        plotly.min.js bundle that is assumed to reside in the same
        directory as the HTML file.

        If 'require', Plotly.js is loaded using require.js.  This option
        assumes that require.js is globally available and that it has been
        globally configured to know how to find Plotly.js as 'plotly'.
        This option is not advised when full_html=True as it will result
        in a non-functional html file.

        If a string that ends in '.js', a script tag is included that
        references the specified path. This approach can be used to point
        the resulting HTML file to an alternative CDN or local bundle.

        If False, no script tag referencing plotly.js is included. This is
        useful when the resulting div string will be placed inside an HTML
        document that already loads plotly.js. This option is not advised
        when full_html=True as it will result in a non-functional html file.
    include_mathjax: bool or string (default False)
        Specifies how the MathJax.js library is included in the output html
        div string.  MathJax is required in order to display labels
        with LaTeX typesetting.

        If False, no script tag referencing MathJax.js will be included in the
        output.

        If 'cdn', a script tag that references a MathJax CDN location will be
        included in the output.  HTML div strings generated with this option
        will be able to display LaTeX typesetting as long as internet access
        is available.

        If a string that ends in '.js', a script tag is included that
        references the specified path. This approach can be used to point the
        resulting HTML div string to an alternative CDN.
    post_script: str or None (default None)
        JavaScript snippet to be included in the resulting div just after
        plot creation.  The string may include '{plot_id}' placeholders that
        will then be replaced by the `id` of the div element that the
        plotly.js figure is associated with.  One application for this script
        is to install custom plotly.js event handlers.
    full_html: bool (default True)
        If True, produce a string containing a complete HTML document
        starting with an <html> tag.  If False, produce a string containing
        a single <div> element.
    validate: bool (default True)
        True if the figure should be validated before being converted to
        JSON, False otherwise.
    Returns
    -------
    str
        Representation of figure as an HTML div string
    """

    # ## Validate figure ##
    fig_dict = validate_coerce_fig_to_dict(fig, validate)

    # ## Generate div id ##
    plotdivid = str(uuid.uuid4())

    # ## Serialize figure ##
    from plotly.utils import PlotlyJSONEncoder
    opts = {'cls': PlotlyJSONEncoder, 'sort_keys': True}
    jdata = json.dumps(
<<<<<<< HEAD
        fig_dict.get('data', []), **opts)
    jlayout = json.dumps(
        fig_dict.get('layout', {}), **opts)
=======
        fig_dict.get('data', []),
        cls=utils.PlotlyJSONEncoder,
        sort_keys=True)
    jlayout = json.dumps(
        fig_dict.get('layout', {}),
        cls=utils.PlotlyJSONEncoder,
        sort_keys=True)
>>>>>>> b87ebed6

    if fig_dict.get('frames', None):
        jframes = json.dumps(
            fig_dict.get('frames', []), **opts)
    else:
        jframes = None

    # ## Serialize figure config ##
    from plotly.offline.offline import _get_jconfig
    config = _get_jconfig(config)

    # Check whether we should add responsive
    layout_dict = fig_dict.get('layout', {})
    if layout_dict.get('width', None) is None:
        config.setdefault('responsive', True)

    jconfig = json.dumps(config, **opts)

    # ## Get platform URL ##
    plotly_platform_url = config.get('plotlyServerURL', 'https://plot.ly')

    # ## Build script body ##
    # This is the part that actually calls Plotly.js
    if post_script:
        then_post_script = """.then(function(){{
                            {post_script}
                        }})""".format(
            post_script=post_script.replace('{plot_id}', plotdivid))
    else:
        then_post_script = ''

    if jframes:
        if auto_play:
            then_animate = """.then(function(){{
                            Plotly.animate('{id}');
                        }}""".format(id=plotdivid)
        else:
            then_animate = ''

        script = '''
                    if (document.getElementById("{id}")) {{
                        Plotly.plot(
                            '{id}',
                            {data},
                            {layout},
                            {config}
                        ).then(function () {add_frames})\
    {then_animate}{then_post_script}
                    }}
                        '''.format(
            id=plotdivid,
            data=jdata,
            layout=jlayout,
            config=jconfig,
            add_frames="{" + "return Plotly.addFrames('{id}',{frames}".format(
                id=plotdivid, frames=jframes
            ) + ");}",
            then_animate=then_animate,
            then_post_script=then_post_script
        )
    else:
        script = """
                if (document.getElementById("{id}")) {{
                    Plotly.newPlot("{id}", {data}, {layout}, {config})\
    {then_post_script}
                }}
                """.format(
            id=plotdivid,
            data=jdata,
            layout=jlayout,
            config=jconfig,
            then_post_script=then_post_script)

    # ## Handle loading/initializing plotly.js ##
    include_plotlyjs_orig = include_plotlyjs
    if isinstance(include_plotlyjs, six.string_types):
        include_plotlyjs = include_plotlyjs.lower()

    # Start/end of requirejs block (if any)
    require_start = ''
    require_end = ''

    # Init and load
    load_plotlyjs = ''

    # Init plotlyjs. This block needs to run before plotly.js is loaded in
    # order for MathJax configuration to work properly
    if include_plotlyjs == 'require':
        require_start = 'require(["plotly"], function(Plotly) {'
        require_end = '});'

    elif include_plotlyjs == 'cdn':
        load_plotlyjs = """\
        {win_config}
        <script src="https://cdn.plot.ly/plotly-latest.min.js"></script>\
    """.format(win_config=_window_plotly_config)

    elif include_plotlyjs == 'directory':
        load_plotlyjs = """\
        {win_config}
        <script src="plotly.min.js"></script>\
    """.format(win_config=_window_plotly_config)

    elif (isinstance(include_plotlyjs, six.string_types) and
          include_plotlyjs.endswith('.js')):
        load_plotlyjs = """\
        {win_config}
        <script src="{url}"></script>\
    """.format(win_config=_window_plotly_config,
               url=include_plotlyjs_orig)

    elif include_plotlyjs:
        from plotly.offline.offline import get_plotlyjs
        load_plotlyjs = """\
        {win_config}
        <script type="text/javascript">{plotlyjs}</script>\
    """.format(win_config=_window_plotly_config,
               plotlyjs=get_plotlyjs())

    # ## Handle loading/initializing MathJax ##
    include_mathjax_orig = include_mathjax
    if isinstance(include_mathjax, six.string_types):
        include_mathjax = include_mathjax.lower()

    mathjax_template = """\
    <script src="{url}?config=TeX-AMS-MML_SVG"></script>"""

    if include_mathjax == 'cdn':
        mathjax_script = mathjax_template.format(
            url=('https://cdnjs.cloudflare.com'
                 '/ajax/libs/mathjax/2.7.5/MathJax.js')) + _mathjax_config

    elif (isinstance(include_mathjax, six.string_types) and
          include_mathjax.endswith('.js')):

        mathjax_script = mathjax_template.format(
            url=include_mathjax_orig) + _mathjax_config
    elif not include_mathjax:
        mathjax_script = ''
    else:
        raise ValueError("""\
    Invalid value of type {typ} received as the include_mathjax argument
        Received value: {val}

    include_mathjax may be specified as False, 'cdn', or a string ending with '.js' 
    """.format(typ=type(include_mathjax), val=repr(include_mathjax)))

    plotly_html_div = """\
<div>
        {mathjax_script}
        {load_plotlyjs}
            <div id="{id}" class="plotly-graph-div"></div>
            <script type="text/javascript">
                {require_start}
                    window.PLOTLYENV=window.PLOTLYENV || {{}};
                    window.PLOTLYENV.BASE_URL='{plotly_platform_url}';
                    {script};
                {require_end}
            </script>
        </div>""".format(
        mathjax_script=mathjax_script,
        load_plotlyjs=load_plotlyjs,
        id=plotdivid,
        plotly_platform_url=plotly_platform_url,
        require_start=require_start,
        script=script,
        require_end=require_end)

    if full_html:
        return """\
<html>
<head><meta charset="utf-8" /></head>
<body>
    {div}
</body>
</html>""".format(div=plotly_html_div)
    else:
        return plotly_html_div


def write_html(fig,
               file,
               config=None,
               auto_play=True,
               include_plotlyjs=True,
               include_mathjax=False,
               post_script=None,
               full_html=True,
               validate=True,
               auto_open=False):
    """
    Write a figure to an HTML file representation

    Parameters
    ----------
    fig:
        Figure object or dict representing a figure
    file: str or writeable
        A string representing a local file path or a writeable object
        (e.g. an open file descriptor)
    config: dict or None (default None)
        Plotly.js figure config options
    auto_play: bool (default=True)
        Whether to automatically start the animation sequence on page load
        if the figure contains frames. Has no effect if the figure does not
        contain frames.
    include_plotlyjs: bool or string (default True)
        Specifies how the plotly.js library is included/loaded in the output
        div string.

        If True, a script tag containing the plotly.js source code (~3MB)
        is included in the output.  HTML files generated with this option are
        fully self-contained and can be used offline.

        If 'cdn', a script tag that references the plotly.js CDN is included
        in the output. HTML files generated with this option are about 3MB
        smaller than those generated with include_plotlyjs=True, but they
        require an active internet connection in order to load the plotly.js
        library.

        If 'directory', a script tag is included that references an external
        plotly.min.js bundle that is assumed to reside in the same
        directory as the HTML file. If `file` is a string to a local file path
        and `full_html` is True then

        If 'directory', a script tag is included that references an external
        plotly.min.js bundle that is assumed to reside in the same
        directory as the HTML file.  If `file` is a string to a local file
        path and `full_html` is True, then the plotly.min.js bundle is copied
        into the directory of the resulting HTML file. If a file named
        plotly.min.js already exists in the output directory then this file
        is left unmodified and no copy is performed. HTML files generated
        with this option can be used offline, but they require a copy of
        the plotly.min.js bundle in the same directory. This option is
        useful when many figures will be saved as HTML files in the same
        directory because the plotly.js source code will be included only
        once per output directory, rather than once per output file.

        If 'require', Plotly.js is loaded using require.js.  This option
        assumes that require.js is globally available and that it has been
        globally configured to know how to find Plotly.js as 'plotly'.
        This option is not advised when full_html=True as it will result
        in a non-functional html file.

        If a string that ends in '.js', a script tag is included that
        references the specified path. This approach can be used to point
        the resulting HTML file to an alternative CDN or local bundle.

        If False, no script tag referencing plotly.js is included. This is
        useful when the resulting div string will be placed inside an HTML
        document that already loads plotly.js.  This option is not advised
        when full_html=True as it will result in a non-functional html file.

    include_mathjax: bool or string (default False)
        Specifies how the MathJax.js library is included in the output html
        div string.  MathJax is required in order to display labels
        with LaTeX typesetting.

        If False, no script tag referencing MathJax.js will be included in the
        output.

        If 'cdn', a script tag that references a MathJax CDN location will be
        included in the output.  HTML div strings generated with this option
        will be able to display LaTeX typesetting as long as internet access
        is available.

        If a string that ends in '.js', a script tag is included that
        references the specified path. This approach can be used to point the
        resulting HTML div string to an alternative CDN.
    post_script: str or None (default None)
        JavaScript snippet to be included in the resulting div just after
        plot creation.  The string may include '{plot_id}' placeholders that
        will then be replaced by the `id` of the div element that the
        plotly.js figure is associated with.  One application for this script
        is to install custom plotly.js event handlers.
    full_html: bool (default True)
        If True, produce a string containing a complete HTML document
        starting with an <html> tag.  If False, produce a string containing
        a single <div> element.
    validate: bool (default True)
        True if the figure should be validated before being converted to
        JSON, False otherwise.
    auto_open: bool (default True
        If True, open the saved file in a web browser after saving.
        This argument only applies if `full_html` is True.
    Returns
    -------
    str
        Representation of figure as an HTML div string
    """

    # Build HTML string
    html_str = to_html(
        fig,
        config=config,
        auto_play=auto_play,
        include_plotlyjs=include_plotlyjs,
        include_mathjax=include_mathjax,
        post_script=post_script,
        full_html=full_html,
        validate=validate)

    # Check if file is a string
    file_is_str = isinstance(file, six.string_types)

    # Write HTML string
    if file_is_str:
        with open(file, 'w') as f:
            f.write(html_str)
    else:
        file.write(html_str)

    # Check if we should copy plotly.min.js to output directory
    if file_is_str and full_html and include_plotlyjs == 'directory':
        bundle_path = os.path.join(
            os.path.dirname(file), 'plotly.min.js')

        if not os.path.exists(bundle_path):
            from plotly.offline.offline import get_plotlyjs
            with open(bundle_path, 'w') as f:
                f.write(get_plotlyjs())

    # Handle auto_open
    if file_is_str and full_html and auto_open:
        url = 'file://' + os.path.abspath(file)
        webbrowser.open(url)<|MERGE_RESOLUTION|>--- conflicted
+++ resolved
@@ -118,19 +118,9 @@
     from plotly.utils import PlotlyJSONEncoder
     opts = {'cls': PlotlyJSONEncoder, 'sort_keys': True}
     jdata = json.dumps(
-<<<<<<< HEAD
         fig_dict.get('data', []), **opts)
     jlayout = json.dumps(
         fig_dict.get('layout', {}), **opts)
-=======
-        fig_dict.get('data', []),
-        cls=utils.PlotlyJSONEncoder,
-        sort_keys=True)
-    jlayout = json.dumps(
-        fig_dict.get('layout', {}),
-        cls=utils.PlotlyJSONEncoder,
-        sort_keys=True)
->>>>>>> b87ebed6
 
     if fig_dict.get('frames', None):
         jframes = json.dumps(
