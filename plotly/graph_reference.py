--- conflicted
+++ resolved
@@ -6,17 +6,14 @@
 
 import hashlib
 import json
-<<<<<<< HEAD
+import os
 import re
-=======
-import os
->>>>>>> fe8ad92e
+from pkg_resources import resource_string
+
 import requests
-from pkg_resources import resource_string
-
 import six
 
-from plotly import exceptions, files, utils
+from plotly import files, utils
 
 GRAPH_REFERENCE_PATH = '/v2/plot-schema'
 
