from __future__ import absolute_import

from unittest import TestCase

from plotly import exceptions
from plotly.graph_objs import Figure


class FigureTest(TestCase):

    def test_instantiation(self):

        native_figure = {
            'data': [],
            'layout': {},
            'frames': []
        }

        Figure(**native_figure)
        Figure()

    def test_access_top_level(self):

        # Figure is special, we define top-level objects that always exist.

        self.assertEqual(Figure().data, ())
        self.assertEqual(Figure().layout.to_plotly_json(), {})
        self.assertEqual(Figure().frames, ())

    def test_nested_frames(self):
        with self.assertRaisesRegexp(ValueError, 'frames'):
            Figure({'frames': [{'frames': []}]})

        figure = Figure()
        figure.frames = [{}]
<<<<<<< HEAD
        with self.assertRaisesRegexp(exceptions.PlotlyDictKeyError, 'frames'):
            figure.to_plotly_json()['frames'][0]['frames'] = []
            #figure.frames[0].frames = []
=======
        with self.assertRaisesRegexp(ValueError, 'frames'):
            figure.frames[0].frames = []
>>>>>>> e6c6a63f
<|MERGE_RESOLUTION|>--- conflicted
+++ resolved
@@ -33,11 +33,10 @@
 
         figure = Figure()
         figure.frames = [{}]
-<<<<<<< HEAD
-        with self.assertRaisesRegexp(exceptions.PlotlyDictKeyError, 'frames'):
-            figure.to_plotly_json()['frames'][0]['frames'] = []
+        #with self.assertRaisesRegexp(exceptions.PlotlyDictKeyError, 'frames'):
+        #    figure.to_plotly_json()['frames'][0]['frames'] = []
             #figure.frames[0].frames = []
-=======
+
+        # jon's current thing
         with self.assertRaisesRegexp(ValueError, 'frames'):
-            figure.frames[0].frames = []
->>>>>>> e6c6a63f
+            figure.frames[0].frames = []