--- conflicted
+++ resolved
@@ -2,16 +2,15 @@
 All notable changes to this project will be documented in this file.
 This project adheres to [Semantic Versioning](http://semver.org/).
 
-<<<<<<< HEAD
+
 ## [Unreleased]
 ### Added
 - `figure_factory.create_facet_grid` now supports histogram traces.
-=======
+
 ## [2.0.11] - 2017-06-20
 ### Updated
 - Updated `plotly.min.js` to version 1.28.1 for `plotly.offline`.
   - See [the plotly.js CHANGELOG](https://github.com/plotly/plotly.js/blob/master/CHANGELOG.md#1281----2017-06-20) for additional information regarding the updates.
->>>>>>> bae9fa3b
 
 ## [2.0.10] - 2017-06-12
 ### Added
