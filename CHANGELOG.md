--- conflicted
+++ resolved
@@ -2,17 +2,14 @@
 All notable changes to this project will be documented in this file.
 This project adheres to [Semantic Versioning](http://semver.org/).
 
-<<<<<<< HEAD
-
 ## [Unreleased]
 ### Added
 - `figure_factory.create_facet_grid` now supports histogram traces.
-=======
+
 ## [2.0.12] - UNRELEASED
 ### Updated
 - Updated `plotly.min.js` to version 1.28.2 for `plotly.offline`.
   - See [the plotly.js CHANGELOG](https://github.com/plotly/plotly.js/blob/master/CHANGELOG.md#1282----2017-06-21) for additional information regarding the updates.
->>>>>>> 6f9f6b24
 
 ## [2.0.11] - 2017-06-20
 ### Updated
